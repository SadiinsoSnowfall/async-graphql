use std::future::Future;
use std::str::FromStr;
use std::time::{Duration, Instant};

use actix::{
<<<<<<< HEAD
    Actor, ActorContext, AsyncContext, ContextFutureSpawner, StreamHandler, WrapFuture, WrapStream,
};
use actix::{ActorFutureExt, ActorStreamExt};
use actix_http::error::PayloadError;
use actix_http::ws;
use actix_web::web::Bytes;
use actix_web::{HttpRequest, HttpResponse};
use actix_web_actors::ws::{CloseReason, Message, ProtocolError, WebsocketContext};
=======
    Actor, ActorContext, ActorFutureExt, ActorStreamExt, AsyncContext, ContextFutureSpawner,
    StreamHandler, WrapFuture, WrapStream,
};
use actix_http::ws::Item;
use actix_web::error::{Error, PayloadError};
use actix_web::web::{BufMut, Bytes, BytesMut};
use actix_web::{HttpRequest, HttpResponse};
use actix_web_actors::ws::{CloseReason, Message, ProtocolError, WebsocketContext};
use async_graphql::http::{WebSocket, WebSocketProtocols, WsMessage, ALL_WEBSOCKET_PROTOCOLS};
use async_graphql::{Data, ObjectType, Result, Schema, SubscriptionType};
use futures_channel::mpsc;
>>>>>>> c98ec05f
use futures_util::future::Ready;
use futures_util::stream::Stream;
use futures_util::SinkExt;

use async_graphql::http::{WebSocket, WebSocketProtocols, WsMessage, ALL_WEBSOCKET_PROTOCOLS};
use async_graphql::{Data, ObjectType, Result, Schema, SubscriptionType};

const HEARTBEAT_INTERVAL: Duration = Duration::from_secs(5);
const CLIENT_TIMEOUT: Duration = Duration::from_secs(10);

/// Actor for subscription via websocket
pub struct WSSubscription<Query, Mutation, Subscription, F> {
    schema: Schema<Query, Mutation, Subscription>,
    protocol: WebSocketProtocols,
    last_heartbeat: Instant,
    messages: Option<mpsc::UnboundedSender<Bytes>>,
    initializer: Option<F>,
    continuation: BytesMut,
}

impl<Query, Mutation, Subscription>
    WSSubscription<Query, Mutation, Subscription, fn(serde_json::Value) -> Ready<Result<Data>>>
where
    Query: ObjectType + 'static,
    Mutation: ObjectType + 'static,
    Subscription: SubscriptionType + 'static,
{
    /// Start an actor for subscription connection via websocket.
    pub fn start<T>(
        schema: Schema<Query, Mutation, Subscription>,
        request: &HttpRequest,
        stream: T,
    ) -> Result<HttpResponse, actix_web::error::Error>
    where
        T: Stream<Item = Result<Bytes, PayloadError>> + 'static,
    {
        Self::start_with_initializer(schema, request, stream, |_| {
            futures_util::future::ready(Ok(Default::default()))
        })
    }
}

impl<Query, Mutation, Subscription, F, R> WSSubscription<Query, Mutation, Subscription, F>
where
    Query: ObjectType + 'static,
    Mutation: ObjectType + 'static,
    Subscription: SubscriptionType + 'static,
    F: FnOnce(serde_json::Value) -> R + Unpin + Send + 'static,
    R: Future<Output = Result<Data>> + Send + 'static,
{
    /// Start an actor for subscription connection via websocket with an initialization function.
    pub fn start_with_initializer<T>(
        schema: Schema<Query, Mutation, Subscription>,
        request: &HttpRequest,
        stream: T,
        initializer: F,
    ) -> Result<HttpResponse, actix_web::error::Error>
    where
        T: Stream<Item = Result<Bytes, PayloadError>> + 'static,
        F: FnOnce(serde_json::Value) -> R + Unpin + Send + 'static,
        R: Future<Output = Result<Data>> + Send + 'static,
    {
        let protocol = match request
            .headers()
            .get("sec-websocket-protocol")
            .and_then(|value| value.to_str().ok())
            .and_then(|protocols| {
                protocols
                    .split(',')
                    .find_map(|p| WebSocketProtocols::from_str(p.trim()).ok())
            }) {
            Some(protocol) => protocol,
            None => {
                // default to the prior standard
                WebSocketProtocols::SubscriptionsTransportWS
            }
        };

        actix_web_actors::ws::start_with_protocols(
            Self {
                schema,
                protocol,
                last_heartbeat: Instant::now(),
                messages: None,
                initializer: Some(initializer),
                continuation: BytesMut::new(),
            },
            &ALL_WEBSOCKET_PROTOCOLS,
            request,
            stream,
        )
    }

    fn send_heartbeats(&self, ctx: &mut WebsocketContext<Self>) {
        ctx.run_interval(HEARTBEAT_INTERVAL, |act, ctx| {
            if Instant::now().duration_since(act.last_heartbeat) > CLIENT_TIMEOUT {
                ctx.stop();
            }
            ctx.ping(b"");
        });
    }
}

impl<Query, Mutation, Subscription, F, R> Actor for WSSubscription<Query, Mutation, Subscription, F>
where
    Query: ObjectType + 'static,
    Mutation: ObjectType + 'static,
    Subscription: SubscriptionType + 'static,
    F: FnOnce(serde_json::Value) -> R + Unpin + Send + 'static,
    R: Future<Output = Result<Data>> + Send + 'static,
{
    type Context = WebsocketContext<Self>;

    fn started(&mut self, ctx: &mut Self::Context) {
        self.send_heartbeats(ctx);

        let (tx, rx) = mpsc::unbounded();

        WebSocket::with_data(
            self.schema.clone(),
            rx,
            self.initializer.take().unwrap(),
            self.protocol,
        )
        .into_actor(self)
        .map(|response, _act, ctx| match response {
            WsMessage::Text(text) => ctx.text(text),
            WsMessage::Close(code, msg) => ctx.close(Some(CloseReason {
                code: code.into(),
                description: Some(msg),
            })),
        })
        .finish()
        .spawn(ctx);

        self.messages = Some(tx);
    }
}

impl<Query, Mutation, Subscription, F, R> StreamHandler<Result<Message, ProtocolError>>
    for WSSubscription<Query, Mutation, Subscription, F>
where
    Query: ObjectType + 'static,
    Mutation: ObjectType + 'static,
    Subscription: SubscriptionType + 'static,
    F: FnOnce(serde_json::Value) -> R + Unpin + Send + 'static,
    R: Future<Output = Result<Data>> + Send + 'static,
{
    fn handle(&mut self, msg: Result<Message, ProtocolError>, ctx: &mut Self::Context) {
        let msg = match msg {
            Err(_) => {
                ctx.stop();
                return;
            }
            Ok(msg) => msg,
        };

        let message = match msg {
            Message::Ping(msg) => {
                self.last_heartbeat = Instant::now();
                ctx.pong(&msg);
                None
            }
            Message::Pong(_) => {
                self.last_heartbeat = Instant::now();
                None
            }
            Message::Continuation(item) => match item {
                Item::FirstText(bytes) | Item::FirstBinary(bytes) => {
                    self.continuation.clear();
                    self.continuation.put(bytes);
                    None
                }
                Item::Continue(bytes) => {
                    self.continuation.put(bytes);
                    None
                }
                Item::Last(bytes) => {
                    self.continuation.put(bytes);
                    Some(std::mem::take(&mut self.continuation).freeze())
                }
            },
<<<<<<< HEAD
            Message::Text(s) => Some(s.into_bytes().to_vec()),
            Message::Binary(bytes) => Some(bytes.to_vec()),
=======
            Message::Text(s) => Some(s.into_bytes()),
            Message::Binary(bytes) => Some(bytes),
>>>>>>> c98ec05f
            Message::Close(_) => {
                ctx.stop();
                None
            }
            Message::Nop => None,
        };

        if let Some(message) = message {
            let mut sender = self.messages.as_ref().unwrap().clone();

            async move { sender.send(message).await }
                .into_actor(self)
                .map(|res, _actor, ctx| match res {
                    Ok(()) => {}
                    Err(_) => ctx.stop(),
                })
                .spawn(ctx)
        }
    }
}<|MERGE_RESOLUTION|>--- conflicted
+++ resolved
@@ -3,7 +3,6 @@
 use std::time::{Duration, Instant};
 
 use actix::{
-<<<<<<< HEAD
     Actor, ActorContext, AsyncContext, ContextFutureSpawner, StreamHandler, WrapFuture, WrapStream,
 };
 use actix::{ActorFutureExt, ActorStreamExt};
@@ -12,22 +11,8 @@
 use actix_web::web::Bytes;
 use actix_web::{HttpRequest, HttpResponse};
 use actix_web_actors::ws::{CloseReason, Message, ProtocolError, WebsocketContext};
-=======
-    Actor, ActorContext, ActorFutureExt, ActorStreamExt, AsyncContext, ContextFutureSpawner,
-    StreamHandler, WrapFuture, WrapStream,
-};
-use actix_http::ws::Item;
-use actix_web::error::{Error, PayloadError};
-use actix_web::web::{BufMut, Bytes, BytesMut};
-use actix_web::{HttpRequest, HttpResponse};
-use actix_web_actors::ws::{CloseReason, Message, ProtocolError, WebsocketContext};
-use async_graphql::http::{WebSocket, WebSocketProtocols, WsMessage, ALL_WEBSOCKET_PROTOCOLS};
-use async_graphql::{Data, ObjectType, Result, Schema, SubscriptionType};
-use futures_channel::mpsc;
->>>>>>> c98ec05f
 use futures_util::future::Ready;
 use futures_util::stream::Stream;
-use futures_util::SinkExt;
 
 use async_graphql::http::{WebSocket, WebSocketProtocols, WsMessage, ALL_WEBSOCKET_PROTOCOLS};
 use async_graphql::{Data, ObjectType, Result, Schema, SubscriptionType};
@@ -40,9 +25,9 @@
     schema: Schema<Query, Mutation, Subscription>,
     protocol: WebSocketProtocols,
     last_heartbeat: Instant,
-    messages: Option<mpsc::UnboundedSender<Bytes>>,
+    messages: Option<async_channel::Sender<Vec<u8>>>,
     initializer: Option<F>,
-    continuation: BytesMut,
+    continuation: Vec<u8>,
 }
 
 impl<Query, Mutation, Subscription>
@@ -110,7 +95,7 @@
                 last_heartbeat: Instant::now(),
                 messages: None,
                 initializer: Some(initializer),
-                continuation: BytesMut::new(),
+                continuation: Vec::new(),
             },
             &ALL_WEBSOCKET_PROTOCOLS,
             request,
@@ -141,7 +126,7 @@
     fn started(&mut self, ctx: &mut Self::Context) {
         self.send_heartbeats(ctx);
 
-        let (tx, rx) = mpsc::unbounded();
+        let (tx, rx) = async_channel::unbounded();
 
         WebSocket::with_data(
             self.schema.clone(),
@@ -193,27 +178,21 @@
                 None
             }
             Message::Continuation(item) => match item {
-                Item::FirstText(bytes) | Item::FirstBinary(bytes) => {
-                    self.continuation.clear();
-                    self.continuation.put(bytes);
+                ws::Item::FirstText(bytes) | ws::Item::FirstBinary(bytes) => {
+                    self.continuation = bytes.to_vec();
                     None
                 }
-                Item::Continue(bytes) => {
-                    self.continuation.put(bytes);
+                ws::Item::Continue(bytes) => {
+                    self.continuation.extend_from_slice(&bytes);
                     None
                 }
-                Item::Last(bytes) => {
-                    self.continuation.put(bytes);
-                    Some(std::mem::take(&mut self.continuation).freeze())
+                ws::Item::Last(bytes) => {
+                    self.continuation.extend_from_slice(&bytes);
+                    Some(std::mem::take(&mut self.continuation))
                 }
             },
-<<<<<<< HEAD
             Message::Text(s) => Some(s.into_bytes().to_vec()),
             Message::Binary(bytes) => Some(bytes.to_vec()),
-=======
-            Message::Text(s) => Some(s.into_bytes()),
-            Message::Binary(bytes) => Some(bytes),
->>>>>>> c98ec05f
             Message::Close(_) => {
                 ctx.stop();
                 None
@@ -222,7 +201,7 @@
         };
 
         if let Some(message) = message {
-            let mut sender = self.messages.as_ref().unwrap().clone();
+            let sender = self.messages.as_ref().unwrap().clone();
 
             async move { sender.send(message).await }
                 .into_actor(self)
