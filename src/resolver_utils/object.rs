--- conflicted
+++ resolved
@@ -207,19 +207,11 @@
                                 .lock()
                                 .resolve_start(&ctx_extension, &resolve_info);
 
-<<<<<<< HEAD
                             let res = match root.resolve_field(&ctx_field).await {
                                 Ok(value) => Ok((field_name, value.unwrap())),
                                 Err(e) => Err(e.path(PathSegment::Field(field_name))),
                             }
-                            .log_error(&ctx_field.query_env.extensions)?;
-=======
-                            let res = root
-                                .resolve_field(&ctx_field)
-                                .map_ok(move |value| (field_name, value))
-                                .await
-                                .log_error(&ctx_extension, &ctx_field.query_env.extensions)?;
->>>>>>> af2e480b
+                            .log_error(&ctx_extension, &ctx_field.query_env.extensions)?;
 
                             ctx_field
                                 .query_env
